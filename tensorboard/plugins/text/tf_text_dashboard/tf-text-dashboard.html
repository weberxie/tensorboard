--- conflicted
+++ resolved
@@ -35,17 +35,6 @@
     <tf-dashboard-layout>
       <div class="sidebar">
         <div class="sidebar-section">
-<<<<<<< HEAD
-          <!--
-            TODO(@wchargin): Remove tag groups. Replace them with a
-            search/filter bar in the main content pane.
-          -->
-          <tf-regex-group regexes="{{_tagGroupRegexes}}">
-          </tf-regex-group>
-        </div>
-        <div class="sidebar-section">
-=======
->>>>>>> d25eacb5
           <tf-runs-selector selected-runs="{{_selectedRuns}}">
           </tf-runs-selector>
         </div>
